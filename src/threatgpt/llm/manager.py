"""LLM manager for ThreatGPT content generation.

This module provides a production-ready LLM manager that handles
content generation for threat scenarios with multiple provider support.
"""

import os
import logging
import asyncio
from typing import Optional, Dict, Any, List
from datetime import datetime

from .base import BaseLLMProvider, LLMResponse
from .providers.openai_provider import OpenAIProvider
from .providers.anthropic_provider import AnthropicProvider
from .providers.openrouter_provider import OpenRouterProvider
from .providers.ollama_provider import OllamaProvider

# Local model providers (with optional imports)
try:
    from .providers.ollama_provider import OllamaProvider
    OLLAMA_AVAILABLE = True
except ImportError:
    OLLAMA_AVAILABLE = False

try:
    from .providers.huggingface_provider import HuggingFaceProvider
    HUGGINGFACE_AVAILABLE = True
except ImportError:
    HUGGINGFACE_AVAILABLE = False

try:
    from .providers.llamacpp_provider import LlamaCppProvider
    LLAMACPP_AVAILABLE = True
except ImportError:
    LLAMACPP_AVAILABLE = False

logger = logging.getLogger(__name__)


class LLMManager:
    """Production-ready LLM manager for threat content generation."""
    
    def __init__(self, provider: Optional[BaseLLMProvider] = None, config: Optional[Dict[str, Any]] = None):
        """Initialize LLM manager.
        
        Args:
            provider: Specific LLM provider to use
            config: Configuration for LLM providers
        """
        self.config = config or {}
        self.provider = provider
        self._providers: Dict[str, BaseLLMProvider] = {}
        self._session: Optional[Any] = None  # For HTTP session management
        self._initialize_providers()
        
    async def _get_session(self):
        """Get or create aiohttp session with connection pooling."""
        if self._session is None or (hasattr(self._session, 'closed') and self._session.closed):
            try:
                import aiohttp
                self._session = aiohttp.ClientSession()
            except ImportError:
                logger.warning("aiohttp not available for session management")
                self._session = None
        return self._session
    
    async def cleanup(self):
        """Clean up resources."""
        if self._session and hasattr(self._session, 'close') and not self._session.closed:
            await self._session.close()
    
    def _initialize_providers(self) -> None:
        """Initialize available LLM providers."""
        try:
            # Initialize OpenAI if configured
            openai_config = self.config.get('openai', {})
            if openai_config.get('api_key'):
                self._providers['openai'] = OpenAIProvider(openai_config)
                logger.info("OpenAI provider initialized")
            
            # Initialize Anthropic if configured
            anthropic_config = self.config.get('anthropic', {})
            if anthropic_config.get('api_key'):
                self._providers['anthropic'] = AnthropicProvider(anthropic_config)
                logger.info("Anthropic provider initialized")
            
            # Initialize OpenRouter if configured
            openrouter_config = self.config.get('openrouter', {})
            if openrouter_config.get('api_key'):
                self._providers['openrouter'] = OpenRouterProvider(openrouter_config)
                logger.info("OpenRouter provider initialized")
            
<<<<<<< HEAD
            # Initialize Ollama if enabled (no API key required!)
            ollama_config = self.config.get('ollama', {})
            if ollama_config.get('enabled', True):  # Enabled by default
                try:
                    ollama_provider = OllamaProvider(ollama_config)
                    if ollama_provider.is_available():
                        self._providers['ollama'] = ollama_provider
                        logger.info("Ollama provider initialized and available")
                    else:
                        logger.info("Ollama configured but server not available (install with: brew install ollama or see https://ollama.ai)")
                except Exception as e:
                    logger.debug(f"Ollama initialization skipped: {e}")
            
            # Set default provider if not specified
            if not self.provider and self._providers:
                # Prefer Ollama for local/offline usage if available
                if 'ollama' in self._providers:
                    provider_name = 'ollama'
                    logger.info("Using Ollama as default provider (local/offline)")
                else:
                    provider_name = list(self._providers.keys())[0]
                self.provider = self._providers[provider_name]
                logger.info(f"Using default provider: {provider_name}")
=======
            # Initialize local model providers
            self._initialize_local_providers()
            
            # Set default provider if not specified
            if not self.provider and self._providers:
                # Check environment variable for preferred provider
                default_provider = os.getenv('DEFAULT_LLM_PROVIDER', '').lower()
                
                # First, try to use the explicitly configured default provider from env var
                if default_provider and default_provider in self._providers:
                    self.provider = self._providers[default_provider]
                    logger.info(f"Using default provider from environment: {default_provider}")
                # Second, prefer OpenRouter if available (recommended provider with most model options)
                elif 'openrouter' in self._providers:
                    self.provider = self._providers['openrouter']
                    logger.info("Using default provider: openrouter (recommended)")
                # Third, prefer local providers for better privacy/control
                else:
                    local_providers = ['ollama', 'huggingface', 'llamacpp']
                    for provider_name in local_providers:
                        if provider_name in self._providers:
                            self.provider = self._providers[provider_name]
                            logger.info(f"Using default local provider: {provider_name}")
                            break
                    else:
                        # Fall back to any available cloud provider
                        provider_name = list(self._providers.keys())[0]
                        self.provider = self._providers[provider_name]
                        logger.info(f"Using default provider: {provider_name}")
>>>>>>> 7d40b932
                
        except Exception as e:
            logger.warning(f"Failed to initialize some LLM providers: {e}")
    
    def _initialize_local_providers(self) -> None:
        """Initialize local model providers if available and configured."""
        try:
            # Initialize Ollama if available and configured
            if OLLAMA_AVAILABLE:
                ollama_config = self.config.get('ollama', {})
                if ollama_config or self._auto_detect_ollama():
                    try:
                        self._providers['ollama'] = OllamaProvider(ollama_config)
                        logger.info("Ollama provider initialized")
                    except Exception as e:
                        logger.warning(f"Failed to initialize Ollama provider: {e}")
            
            # Initialize Hugging Face if available and configured
            if HUGGINGFACE_AVAILABLE:
                hf_config = self.config.get('huggingface', {})
                if hf_config:
                    try:
                        self._providers['huggingface'] = HuggingFaceProvider(hf_config)
                        logger.info("Hugging Face provider initialized")
                    except Exception as e:
                        logger.warning(f"Failed to initialize Hugging Face provider: {e}")
            
            # Initialize llama.cpp if available and configured
            if LLAMACPP_AVAILABLE:
                llamacpp_config = self.config.get('llamacpp', {})
                if llamacpp_config and llamacpp_config.get('model_path'):
                    try:
                        self._providers['llamacpp'] = LlamaCppProvider(llamacpp_config)
                        logger.info("llama.cpp provider initialized")
                    except Exception as e:
                        logger.warning(f"Failed to initialize llama.cpp provider: {e}")
                        
        except Exception as e:
            logger.warning(f"Failed to initialize local providers: {e}")
    
    def _auto_detect_ollama(self) -> bool:
        """Auto-detect if Ollama is available on the system."""
        try:
            import aiohttp
            import asyncio
            
            async def check_ollama():
                try:
                    session = await self._get_session()
                    if session is None:
                        return False
                    timeout = aiohttp.ClientTimeout(total=2)
                    async with session.get('http://localhost:11434/api/tags', timeout=timeout) as response:
                        return response.status == 200
                except:
                    return False
            
            # Run the check
            try:
                loop = asyncio.get_event_loop()
                return loop.run_until_complete(check_ollama())
            except:
                # Create new event loop if none exists
                loop = asyncio.new_event_loop()
                asyncio.set_event_loop(loop)
                result = loop.run_until_complete(check_ollama())
                loop.close()
                return result
                
        except Exception:
            return False
    
    async def generate_content(
        self,
        prompt: str,
        scenario_type: str = "general",
        max_tokens: int = 1000,
        temperature: float = 0.7,
        provider_name: Optional[str] = None
    ) -> LLMResponse:
        """Generate content using the configured LLM provider.
        
        Args:
            prompt: The prompt to send to the LLM
            scenario_type: Type of scenario for context
            max_tokens: Maximum tokens to generate
            temperature: Sampling temperature
            provider_name: Specific provider to use
            
        Returns:
            LLMResponse with generated content
            
        Raises:
            RuntimeError: If no provider is available or generation fails
        """
        # Select provider
        provider = self._get_provider(provider_name)
        if not provider:
            raise RuntimeError("No LLM provider available")
        
        # Enhance prompt with safety guidelines
        enhanced_prompt = self._enhance_prompt_with_safety(prompt, scenario_type)
        
        try:
            provider_name = type(provider).__name__
            logger.info(f"Attempting to generate content with {provider_name}")
            logger.info(f"Prompt length: {len(enhanced_prompt)} characters")
            logger.info(f"Scenario type: {scenario_type}")
            
            response = await provider.generate_content(
                prompt=enhanced_prompt,
                max_tokens=max_tokens,
                temperature=temperature
            )
            
            # Check if this is a real API response or mock content
            if response and hasattr(response, 'provider') and response.provider != "fallback":
                logger.info(f"Real AI content generated from {response.provider}")
                logger.info(f"Content length: {len(response.content)} characters")
                logger.info(f"Model used: {getattr(response, 'model', 'unknown')}")
                
                # Validate and sanitize response
                response = self._validate_response(response, scenario_type)
                response.is_real_ai = True
                return response
            else:
                logger.warning(f"Received mock/simulated content from {provider_name}")
                if response:
                    response.is_real_ai = False
                    return response
                else:
                    raise RuntimeError("Provider returned None response")
            
        except Exception as e:
            logger.error(f"Content generation failed with {type(provider).__name__}: {str(e)}")
            logger.error(f"Returning fallback content for {scenario_type} scenario")
            
            # Create clear fallback response
            fallback_response = LLMResponse(
                content=f"[FALLBACK CONTENT] Unable to generate real AI content for {scenario_type} scenario. Error: {str(e)}"
            )
            fallback_response.provider = "fallback"
            fallback_response.model = "none"
            fallback_response.error = str(e)
            fallback_response.scenario_type = scenario_type
            fallback_response.is_real_ai = False
            return fallback_response
    
    def _get_provider(self, provider_name: Optional[str] = None) -> Optional[BaseLLMProvider]:
        """Get the appropriate provider."""
        if provider_name and provider_name in self._providers:
            return self._providers[provider_name]
        elif self.provider:
            return self.provider
        elif self._providers:
            return list(self._providers.values())[0]
        return None
    
    def _enhance_prompt_with_safety(self, prompt: str, scenario_type: str) -> str:
        """Enhance prompt with safety guidelines."""
        safety_prefix = f"""
You are helping create educational cybersecurity content for training purposes.
Scenario type: {scenario_type}

Safety Guidelines:
- Content must be educational and defensive in nature
- Do not provide actual malicious code or real exploits
- Focus on awareness and prevention
- Use placeholder values for sensitive information
- Emphasize detection and mitigation strategies

User Request:
"""
        
        return safety_prefix + prompt
    
    def _validate_response(self, response: LLMResponse, scenario_type: str) -> LLMResponse:
        """Validate and sanitize LLM response."""
        # Basic content validation
        if not response.content or len(response.content.strip()) < 10:
            logger.warning(f"Received insufficient content (length: {len(response.content if response.content else 'None')})")
            response.content = f"[Insufficient content generated for {scenario_type} scenario]"
            response.is_real_ai = False
        
        # Log content type and quality
        is_fallback = response.content.startswith("[FALLBACK") or response.content.startswith("[Content generation unavailable")
        if is_fallback:
            logger.warning("Response contains fallback content")
            response.is_real_ai = False
        
        # Add safety metadata as attributes if metadata doesn't exist
        if hasattr(response, 'metadata') and response.metadata:
            response.metadata["safety_validated"] = True
            response.metadata["scenario_type"] = scenario_type
            response.metadata["validation_timestamp"] = datetime.utcnow().isoformat()
            response.metadata["is_real_ai"] = getattr(response, 'is_real_ai', False)
        else:
            # Simple LLMResponse - add as attributes
            response.safety_validated = True
            response.scenario_type = scenario_type
            response.validation_timestamp = datetime.utcnow().isoformat()
            response.is_real_ai = getattr(response, 'is_real_ai', False)
        
        return response
    
    def get_available_providers(self) -> List[str]:
        """Get list of available provider names."""
        return list(self._providers.keys())
    
    def get_provider_info(self, provider_name: Optional[str] = None) -> Dict[str, Any]:
        """Get detailed information about a provider."""
        provider = self._get_provider(provider_name)
        if not provider:
            return {"error": "Provider not available"}
        
        if hasattr(provider, 'get_model_info'):
            return provider.get_model_info()
        else:
            return {
                "provider": provider_name or "unknown",
                "available": provider.is_available() if hasattr(provider, 'is_available') else True
            }
    
    def list_openrouter_models(self) -> List[str]:
        """List available OpenRouter models."""
        if 'openrouter' in self._providers:
            provider = self._providers['openrouter']
            if hasattr(provider, 'list_available_models'):
                return provider.list_available_models()
        return []
    
    def is_available(self) -> bool:
        """Check if any LLM provider is available."""
        return bool(self.provider or self._providers)
    
    def get_provider_status(self) -> Dict[str, Any]:
        """Get detailed status of all providers."""
        status = {
            "total_providers": len(self._providers),
            "available_providers": [],
            "unavailable_providers": [],
            "current_provider": None
        }
        
        for name, provider in self._providers.items():
            provider_info = {
                "name": name,
                "class": type(provider).__name__,
                "available": provider.is_available() if hasattr(provider, 'is_available') else True,
                "has_api_key": bool(getattr(provider, 'api_key', None))
            }
            
            if provider_info["available"]:
                status["available_providers"].append(provider_info)
            else:
                status["unavailable_providers"].append(provider_info)
        
        if self.provider:
            status["current_provider"] = {
                "name": type(self.provider).__name__,
                "available": self.provider.is_available() if hasattr(self.provider, 'is_available') else True
            }
        
        return status
    
    async def test_connection(self, provider_name: Optional[str] = None) -> Dict[str, Any]:
        """Test connection to LLM provider with real/mock detection."""
        provider = self._get_provider(provider_name)
        if not provider:
            return {"status": "error", "message": "No provider available"}
        
        provider_class_name = type(provider).__name__
        logger.info(f" Testing connection to {provider_class_name}...")
        
        try:
            test_response = await provider.generate_content(
                prompt="Hello, this is a connection test. Please respond with 'Connection successful'.",
                max_tokens=50
            )
            
            is_real_ai = getattr(test_response, 'is_real_ai', False)
            response_type = "Real AI Response" if is_real_ai else "Mock/Simulated Response"
            
            result = {
                "status": "success",
                "provider": provider_class_name,
                "model": getattr(test_response, 'model', 'unknown'),
                "response_type": response_type,
                "is_real_ai": is_real_ai,
                "content_length": len(test_response.content) if test_response.content else 0,
                "timestamp": datetime.utcnow().isoformat()
            }
            
            if is_real_ai:
                logger.info(f"{provider_class_name} connection successful - Real AI response received")
            else:
                logger.warning(f"{provider_class_name} connection returned mock/simulated content")
            
            return result
            
        except Exception as e:
            logger.error(f"{provider_class_name} connection failed: {str(e)}")
            return {
                "status": "error",
                "provider": provider_class_name,
                "error": str(e),
                "timestamp": datetime.utcnow().isoformat()
            }
    
    # Local Model Management Methods
    
    async def list_local_models(self, provider_name: Optional[str] = None) -> Dict[str, Any]:
        """List available local models across all or specific local providers."""
        results = {}
        
        # If provider specified, only check that one
        if provider_name:
            if provider_name in self._providers:
                provider = self._providers[provider_name]
                if hasattr(provider, 'list_models'):
                    try:
                        results[provider_name] = await provider.list_models()
                    except Exception as e:
                        results[provider_name] = {"error": str(e)}
                else:
                    results[provider_name] = {"error": "Provider does not support model listing"}
            else:
                results[provider_name] = {"error": "Provider not found"}
        else:
            # Check all local providers
            local_providers = ['ollama', 'huggingface', 'llamacpp']
            for provider_name in local_providers:
                if provider_name in self._providers:
                    provider = self._providers[provider_name]
                    if hasattr(provider, 'list_models'):
                        try:
                            results[provider_name] = await provider.list_models()
                        except Exception as e:
                            results[provider_name] = {"error": str(e)}
        
        return results
    
    async def load_local_model(self, provider_name: str, model_name: Optional[str] = None) -> Dict[str, Any]:
        """Load a model in a local provider."""
        if provider_name not in self._providers:
            return {"error": f"Provider {provider_name} not found"}
        
        provider = self._providers[provider_name]
        if not hasattr(provider, 'load_model'):
            return {"error": f"Provider {provider_name} does not support model loading"}
        
        try:
            if model_name:
                # Load specific model
                result = await provider.load_model(model_name)
            else:
                # Load default model
                result = await provider.load_model()
            
            logger.info(f"Successfully loaded model in {provider_name}")
            return {"status": "success", "provider": provider_name, "model": model_name}
            
        except Exception as e:
            logger.error(f"Failed to load model in {provider_name}: {e}")
            return {"error": str(e), "provider": provider_name}
    
    async def unload_local_model(self, provider_name: str) -> Dict[str, Any]:
        """Unload model from a local provider to free memory."""
        if provider_name not in self._providers:
            return {"error": f"Provider {provider_name} not found"}
        
        provider = self._providers[provider_name]
        if not hasattr(provider, 'unload_model'):
            return {"error": f"Provider {provider_name} does not support model unloading"}
        
        try:
            await provider.unload_model()
            logger.info(f"Successfully unloaded model from {provider_name}")
            return {"status": "success", "provider": provider_name}
            
        except Exception as e:
            logger.error(f"Failed to unload model from {provider_name}: {e}")
            return {"error": str(e), "provider": provider_name}
    
    async def switch_local_model(self, provider_name: str, model_name: str) -> Dict[str, Any]:
        """Switch to a different model in a local provider."""
        if provider_name not in self._providers:
            return {"error": f"Provider {provider_name} not found"}
        
        provider = self._providers[provider_name]
        if hasattr(provider, 'switch_model'):
            try:
                result = await provider.switch_model(model_name)
                logger.info(f"Successfully switched to model {model_name} in {provider_name}")
                return {"status": "success", "provider": provider_name, "model": model_name}
            except Exception as e:
                logger.error(f"Failed to switch model in {provider_name}: {e}")
                return {"error": str(e), "provider": provider_name}
        else:
            # Fallback: unload then load
            try:
                await provider.unload_model()
                await provider.load_model(model_name)
                return {"status": "success", "provider": provider_name, "model": model_name}
            except Exception as e:
                return {"error": str(e), "provider": provider_name}
    
    async def get_local_model_health(self, provider_name: Optional[str] = None) -> Dict[str, Any]:
        """Get health status of local model providers."""
        results = {}
        
        local_providers = [provider_name] if provider_name else ['ollama', 'huggingface', 'llamacpp']
        
        for provider_name in local_providers:
            if provider_name in self._providers:
                provider = self._providers[provider_name]
                if hasattr(provider, 'health_check'):
                    try:
                        results[provider_name] = await provider.health_check()
                    except Exception as e:
                        results[provider_name] = {"error": str(e)}
                else:
                    results[provider_name] = {"status": "available", "health_check": "not_supported"}
            else:
                results[provider_name] = {"error": "Provider not initialized"}
        
        return results
    
    def get_local_provider_capabilities(self) -> Dict[str, Dict[str, Any]]:
        """Get capabilities of each local provider."""
        capabilities = {}
        
        if 'ollama' in self._providers:
            capabilities['ollama'] = {
                "description": "Server-based local models with automatic management",
                "features": ["model_pulling", "server_management", "model_switching", "health_monitoring"],
                "advantages": ["Easy setup", "Wide model support", "Automatic downloads"],
                "best_for": "Users wanting simple local model deployment"
            }
        
        if 'huggingface' in self._providers:
            capabilities['huggingface'] = {
                "description": "Direct model loading with GPU acceleration and quantization",
                "features": ["gpu_acceleration", "quantization", "custom_models", "fine_tuning"],
                "advantages": ["High performance", "GPU support", "Quantization options"],
                "best_for": "Advanced users with GPU hardware"
            }
        
        if 'llamacpp' in self._providers:
            capabilities['llamacpp'] = {
                "description": "High-performance CPU inference with GGUF/GGML support",
                "features": ["cpu_optimization", "quantization", "grammar_constraints", "streaming"],
                "advantages": ["CPU optimized", "Memory efficient", "No GPU required"],
                "best_for": "CPU-only systems and memory-constrained environments"
            }
        
        return capabilities
    
    def get_recommended_models(self, use_case: str = "general") -> Dict[str, List[str]]:
        """Get recommended models for different use cases across all providers."""
        recommendations = {}
        
        use_case_mapping = {
            "cybersecurity": "cybersecurity_training",
            "training": "cybersecurity_training", 
            "technical": "technical_content",
            "code": "technical_content",
            "general": "small_fast",
            "fast": "small_fast",
            "quality": "large_quality"
        }
        
        mapped_use_case = use_case_mapping.get(use_case, use_case)
        
        for provider_name, provider in self._providers.items():
            if hasattr(provider, 'get_recommended_models'):
                try:
                    provider_recommendations = provider.get_recommended_models()
                    if mapped_use_case in provider_recommendations:
                        recommendations[provider_name] = provider_recommendations[mapped_use_case]
                    elif 'small_fast' in provider_recommendations:
                        recommendations[provider_name] = provider_recommendations['small_fast']
                except Exception as e:
                    logger.warning(f"Could not get recommendations from {provider_name}: {e}")
        
        return recommendations<|MERGE_RESOLUTION|>--- conflicted
+++ resolved
@@ -91,31 +91,6 @@
                 self._providers['openrouter'] = OpenRouterProvider(openrouter_config)
                 logger.info("OpenRouter provider initialized")
             
-<<<<<<< HEAD
-            # Initialize Ollama if enabled (no API key required!)
-            ollama_config = self.config.get('ollama', {})
-            if ollama_config.get('enabled', True):  # Enabled by default
-                try:
-                    ollama_provider = OllamaProvider(ollama_config)
-                    if ollama_provider.is_available():
-                        self._providers['ollama'] = ollama_provider
-                        logger.info("Ollama provider initialized and available")
-                    else:
-                        logger.info("Ollama configured but server not available (install with: brew install ollama or see https://ollama.ai)")
-                except Exception as e:
-                    logger.debug(f"Ollama initialization skipped: {e}")
-            
-            # Set default provider if not specified
-            if not self.provider and self._providers:
-                # Prefer Ollama for local/offline usage if available
-                if 'ollama' in self._providers:
-                    provider_name = 'ollama'
-                    logger.info("Using Ollama as default provider (local/offline)")
-                else:
-                    provider_name = list(self._providers.keys())[0]
-                self.provider = self._providers[provider_name]
-                logger.info(f"Using default provider: {provider_name}")
-=======
             # Initialize local model providers
             self._initialize_local_providers()
             
@@ -145,7 +120,6 @@
                         provider_name = list(self._providers.keys())[0]
                         self.provider = self._providers[provider_name]
                         logger.info(f"Using default provider: {provider_name}")
->>>>>>> 7d40b932
                 
         except Exception as e:
             logger.warning(f"Failed to initialize some LLM providers: {e}")
