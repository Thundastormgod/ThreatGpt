--- conflicted
+++ resolved
@@ -10,7 +10,6 @@
 
 ## Overview
 
-<<<<<<< HEAD
 - **Multi-LLM Support**: ✅ Integrates with OpenAI GPT-4, Anthropic Claude, OpenRouter, and **Ollama (Local/Offline)**
 - **Local LLM Support**: 🆕 Run completely offline with Ollama - no API keys or internet required!
 - **YAML-Based Configuration**: ✅ Define threat scenarios using intuitive YAML schemas  
@@ -19,14 +18,6 @@
 - **REST API**: ✅ FastAPI-based REST endpoints for enterprise integration
 - **Safety Framework**: 🚧 Built-in content filtering and compliance (planned)
 - **Analytics & Reporting**: 🚧 Comprehensive logging & metrics (planned)
-=======
-ThreatGPT enables organizations to:
-- **Train Security Teams**: Generate realistic phishing, social engineering, and attack scenarios
-- **Test Security Controls**: Validate detection and response capabilities
-- **Enhance Security Awareness**: Create customized training content for employees
-- **Conduct Red Team Exercises**: Simulate sophisticated attack campaigns
-- **Achieve Compliance**: Document security testing and awareness programs
->>>>>>> 7d40b932
 
 ### Key Features
 
@@ -101,17 +92,10 @@
 
 ### Prerequisites
 
-<<<<<<< HEAD
-- Python 3.11 or higher
-- Git (for cloning the repository)
-- **Option A:** An API key for OpenRouter, OpenAI, or Anthropic
-- **Option B:** [Ollama](https://ollama.ai) installed for local/offline usage (no API key needed!)
-=======
 - **Python 3.11 or higher**
 - **Git** (for cloning the repository)
 - **LLM API Key** (OpenRouter, OpenAI, or Anthropic)
 - **Virtual Environment** (recommended)
->>>>>>> 7d40b932
 
 ### Installation
 
@@ -146,43 +130,12 @@
 pip install -r requirements-dev.txt
 ```
 
-<<<<<<< HEAD
-#### Step 4: Configure LLM Provider
-
-**Option A: Use Ollama (Local/Offline - Recommended for Development)**
-```bash
-# Install Ollama
-# macOS: brew install ollama
-# Linux: curl -fsSL https://ollama.ai/install.sh | sh
-# Windows: Download from https://ollama.ai
-
-# Start Ollama server
-ollama serve
-
-# Pull a model
-ollama pull llama2
-
-# Update config.yaml to use Ollama
-# Set default_provider: "ollama"
-```
-
-**Option B: Use Cloud API (OpenRouter/OpenAI/Anthropic)**
-=======
 #### 4. Configure API Keys
 
->>>>>>> 7d40b932
 ```bash
 # Set your API key as environment variable
 export OPENROUTER_API_KEY="your-api-key-here"
 
-<<<<<<< HEAD
-# Or edit config.yaml with your API credentials
-```
-
-**See [OLLAMA_INTEGRATION_GUIDE.md](OLLAMA_INTEGRATION_GUIDE.md) for detailed local LLM setup**
-
-#### Step 5: Verify Installation
-=======
 # Edit config.yaml with your settings
 nano config.yaml
 ```
@@ -206,7 +159,6 @@
 
 #### 5. Verify Installation
 
->>>>>>> 7d40b932
 ```bash
 # Check CLI availability
 threatgpt --help
@@ -966,15 +918,9 @@
 
 ## Support & Contact
 
-<<<<<<< HEAD
-- **Documentation**: [https://threatgpt.readthedocs.io](https://threatgpt.readthedocs.io)
-- **Issues**: [GitHub Issues](https://github.com/Thundastormgod/threatgpt/issues)
-- **Discussions**: [GitHub Discussions](https://github.com/Thundastormgod/threatgpt/discussions)
-=======
 - **Documentation**: [https://github.com/Thundastormgod/ThreatGpt](https://github.com/Thundastormgod/ThreatGpt)
 - **Issues**: [GitHub Issues](https://github.com/Thundastormgod/ThreatGpt/issues)
 - **Discussions**: [GitHub Discussions](https://github.com/Thundastormgod/ThreatGpt/discussions)
->>>>>>> 7d40b932
 - **Email**: okino007@gmail.com
 - **Twitter**: [@Thundastormgod](https://twitter.com/Thundastormgod)
 
